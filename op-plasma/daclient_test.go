--- conflicted
+++ resolved
@@ -30,7 +30,7 @@
 func (s *MemStore) Get(ctx context.Context, key []byte) ([]byte, error) {
 	s.lock.RLock()
 	defer s.lock.RUnlock()
-
+	fmt.Println("key", key)
 	if entry, ok := s.db[string(key)]; ok {
 		return common.CopyBytes(entry), nil
 	}
@@ -41,7 +41,6 @@
 func (s *MemStore) Put(ctx context.Context, key []byte, value []byte) error {
 	s.lock.Lock()
 	defer s.lock.Unlock()
-
 	s.db[string(key)] = common.CopyBytes(value)
 	return nil
 }
@@ -60,7 +59,7 @@
 func (s *DAServiceStore) Get(ctx context.Context, key []byte) ([]byte, error) {
 	s.lock.RLock()
 	defer s.lock.RUnlock()
-
+	fmt.Println("key", key)
 	if entry, ok := s.db[string(key)]; ok {
 		return common.CopyBytes(entry), nil
 	}
@@ -72,72 +71,128 @@
 	s.lock.Lock()
 	defer s.lock.Unlock()
 	comm := NewGenericCommitment(crypto.Keccak256(value))
-
+	fmt.Println("commsdfdsfs", comm)
 	s.db[string(comm.Encode())] = common.CopyBytes(value)
 	return comm, nil
 }
 
-func TestDAClientPrecomputed(t *testing.T) {
-	store := NewMemStore()
-	logger := testlog.Logger(t, log.LevelDebug)
-
-	ctx := context.Background()
-
-<<<<<<< HEAD
-	server := NewDAServer("127.0.0.1", 0, adapters.KVStoreAdapter{KVStore: store}, logger)
-=======
-	server := NewDAServer("127.0.0.1", 0, store, logger, false)
->>>>>>> e81a35a4
-
-	require.NoError(t, server.Start())
-
-	cfg := CLIConfig{
-		Enabled:      true,
-		DAServerURL:  fmt.Sprintf("http://%s", server.Endpoint()),
-		VerifyOnRead: true,
-	}
-	require.NoError(t, cfg.Check())
-
-	client := cfg.NewDAClient()
-
-	rng := rand.New(rand.NewSource(1234))
-
-	input := RandomData(rng, 2000)
-
-	comm, err := client.SetInput(ctx, input)
-
-	require.NoError(t, err)
-
-	require.Equal(t, comm, NewKeccak256Commitment(input))
-
-	stored, err := client.GetInput(ctx, comm)
-	require.NoError(t, err)
-
-	require.Equal(t, input, stored)
-
-	// set a bad commitment in the store
-	require.NoError(t, store.Put(ctx, comm.Encode(), []byte("bad data")))
-
-	_, err = client.GetInput(ctx, comm)
-	require.ErrorIs(t, err, ErrCommitmentMismatch)
-
-	// test not found error
-	comm = NewKeccak256Commitment(RandomData(rng, 32))
-	_, err = client.GetInput(ctx, comm)
-	require.ErrorIs(t, err, ErrNotFound)
-
-	// test storing bad data
-	_, err = client.SetInput(ctx, []byte{})
-	require.ErrorIs(t, err, ErrInvalidInput)
-
-	// server not responsive
-	require.NoError(t, server.Stop())
-	_, err = client.SetInput(ctx, input)
-	require.Error(t, err)
-
-	_, err = client.GetInput(ctx, NewKeccak256Commitment(input))
-	require.Error(t, err)
-}
+// func TestDAClientPrecomputed(t *testing.T) {
+// 	store := NewMemStore()
+// 	logger := testlog.Logger(t, log.LevelDebug)
+
+// 	ctx := context.Background()
+
+// 	server := NewDAServer("127.0.0.1", 0, adapters.KVStoreAdapter{KVStore: store}, logger, false)
+
+// 	require.NoError(t, server.Start())
+
+// 	cfg := CLIConfig{
+// 		Enabled:      true,
+// 		DAServerURL:  fmt.Sprintf("http://%s", server.Endpoint()),
+// 		VerifyOnRead: true,
+// 	}
+// 	require.NoError(t, cfg.Check())
+
+// 	client := cfg.NewDAClient()
+
+// 	rng := rand.New(rand.NewSource(1234))
+
+// 	input := RandomData(rng, 2000)
+
+// 	comm, err := client.SetInput(ctx, input)
+
+// 	require.NoError(t, err)
+
+// 	require.Equal(t, comm, NewKeccak256Commitment(input))
+
+// 	stored, err := client.GetInput(ctx, comm)
+// 	require.NoError(t, err)
+
+// 	require.Equal(t, input, stored)
+
+// 	// set a bad commitment in the store
+// 	require.NoError(t, store.Put(ctx, comm.Encode(), []byte("bad data")))
+
+// 	_, err = client.GetInput(ctx, comm)
+// 	require.ErrorIs(t, err, ErrCommitmentMismatch)
+
+// 	// test not found error
+// 	comm = NewKeccak256Commitment(RandomData(rng, 32))
+// 	_, err = client.GetInput(ctx, comm)
+// 	require.ErrorIs(t, err, ErrNotFound)
+
+// 	// test storing bad data
+// 	_, err = client.SetInput(ctx, []byte{})
+// 	require.ErrorIs(t, err, ErrInvalidInput)
+
+// 	// server not responsive
+// 	require.NoError(t, server.Stop())
+// 	_, err = client.SetInput(ctx, input)
+// 	require.Error(t, err)
+
+// 	_, err = client.GetInput(ctx, NewKeccak256Commitment(input))
+// 	require.Error(t, err)
+// }
+
+// func TestDAClientServiceServerCompute(t *testing.T) {
+// 	store := NewMemStore()
+// 	logger := testlog.Logger(t, log.LevelDebug)
+
+// 	ctx := context.Background()
+
+// 	server := NewDAServer("127.0.0.1", 0, adapters.KVStoreAdapter{KVStore: store}, logger, false)
+
+// 	require.NoError(t, server.Start())
+
+// 	cfg := CLIConfig{
+// 		Enabled:      true,
+// 		DAServerURL:  fmt.Sprintf("http://%s", server.Endpoint()),
+// 		VerifyOnRead: false,
+// 		GenericDA:    true,
+// 	}
+// 	require.NoError(t, cfg.Check())
+
+// 	client := cfg.NewDAClient()
+
+// 	rng := rand.New(rand.NewSource(1234))
+
+// 	input := RandomData(rng, 2000)
+
+// 	comm, err := client.SetInput(ctx, input)
+
+// 	require.NoError(t, err)
+
+// 	require.Equal(t, comm, NewKeccak256Commitment(input))
+
+// 	stored, err := client.GetInput(ctx, comm)
+// 	require.NoError(t, err)
+
+// 	require.Equal(t, input, stored)
+// 	badData := []byte("bad data")
+// 	// set a bad commitment in the store
+// 	require.NoError(t, store.Put(ctx, crypto.Keccak256(badData), badData))
+
+// 	// assert no error as generic commitments cannot be verified client side
+// 	_, err = client.GetInput(ctx, comm)
+// 	require.NoError(t, err)
+
+// 	// test not found error
+// 	comm = NewGenericCommitment(RandomData(rng, 32))
+// 	_, err = client.GetInput(ctx, comm)
+// 	require.ErrorIs(t, err, ErrNotFound)
+
+// 	// test storing bad data
+// 	_, err = client.SetInput(ctx, []byte{})
+// 	require.ErrorIs(t, err, ErrInvalidInput)
+
+// 	// server not responsive
+// 	require.NoError(t, server.Stop())
+// 	_, err = client.SetInput(ctx, input)
+// 	require.Error(t, err)
+
+// 	_, err = client.GetInput(ctx, NewGenericCommitment(input))
+// 	require.Error(t, err)
+// }
 
 func TestDAClientService(t *testing.T) {
 	store := NewDAServiceStore()
@@ -145,11 +200,7 @@
 
 	ctx := context.Background()
 
-<<<<<<< HEAD
-	server := NewDAServer("127.0.0.1", 0, adapters.DAServiceAdapter{DAService: store}, logger)
-=======
-	server := NewDAServer("127.0.0.1", 0, store, logger, false)
->>>>>>> e81a35a4
+	server := NewDAServer("127.0.0.1", 0, adapters.DAServiceAdapter{DAService: store}, logger, true)
 
 	require.NoError(t, server.Start())
 
@@ -168,6 +219,7 @@
 	input := RandomData(rng, 2000)
 
 	comm, err := client.SetInput(ctx, input)
+
 	require.NoError(t, err)
 
 	require.Equal(t, comm, NewGenericCommitment(crypto.Keccak256(input)))
